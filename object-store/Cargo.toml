--- conflicted
+++ resolved
@@ -6,34 +6,12 @@
 description = "A generic object store interface for uniformly interacting with AWS S3, Google Cloud Storage, Azure Storage and local files."
 
 [dependencies]
-<<<<<<< HEAD
-async-trait = "0.1.57"
-bytes = "1.2.1"
-futures = "0.3"
-once_cell = "1.12.0"
-object_store = { version = "0.9", features = ["azure", "aws", "gcp"] }
-percent-encoding = "2"
-pyo3 = { version = "0.20", features = ["abi3", "abi3-py38"] }
-thiserror = "1.0.34"
-tokio = { version = "1.0", features = [
-  "macros",
-  "rt",
-  "rt-multi-thread",
-  "sync",
-] }
-url = "2.3"
-
-# reqwest is pulled in by object store, but not used by python binding itself
-# for binary wheel best practice, statically link openssl
-reqwest = { version = "*", features = ["native-tls-vendored"] }
-=======
 object-store-internal = { path = "../object-store-internal" }
-pyo3 = { version = "0.18", features = [
+pyo3 = { version = "0.20", features = [
   "extension-module",
   "abi3",
   "abi3-py38",
 ] }
->>>>>>> fa6d9a75
 
 [lib]
 name = "object_store"
